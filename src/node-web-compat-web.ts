// Copyright Amazon.com, Inc. or its affiliates. All Rights Reserved.
// SPDX-License-Identifier: Apache-2.0
//
// Web implementations for the node-web-compatibility layer

import { Jwk } from "./jwk.js";
import { FetchError, NotSupportedError } from "./error.js";
<<<<<<< HEAD
import { NodeWebCompat, validateHttpsJsonResponse } from "./node-web-compat.js";
=======
import { NodeWebCompat } from "./node-web-compat.js";
import { validateHttpsJsonResponse } from "./https-common.js";
>>>>>>> aebbc1c8
import { Json, safeJsonParse } from "./safe-json-parse.js";

/**
 * Enum to map supported JWT signature algorithms with WebCrypto message digest algorithm names
 */
enum JwtSignatureAlgorithmsWebCrypto {
  RS256 = "SHA-256",
  RS384 = "SHA-384",
  RS512 = "SHA-512",
}

export const nodeWebCompat: NodeWebCompat = {
  fetchJson: async <ResultType extends Json>(
    uri: string,
    requestOptions?: Record<string, unknown>,
    data?: Uint8Array
  ) => {
    const responseTimeout = Number(requestOptions?.["responseTimeout"]);
    if (responseTimeout) {
      const abort = new AbortController();
      const i = setTimeout(
        () =>
          // eslint-disable-next-line @typescript-eslint/no-explicit-any
          (abort.abort as any)(
            new FetchError(
              uri,
              `Response time-out (after ${responseTimeout} ms.)`
            )
          ),
        responseTimeout
      );
      if (i.unref) i.unref();
      requestOptions = { signal: abort.signal, ...requestOptions };
    }
    const response = await fetch(uri, { ...requestOptions, body: data });
    validateHttpsJsonResponse(
      uri,
      response.status,
      response.headers.get("content-type") ?? undefined
    );
    return response.text().then((text) => safeJsonParse(text) as ResultType);
  },
  defaultFetchTimeouts: {
    response: 3000,
  },
  transformJwkToKeyObjectSync: () => {
    throw new NotSupportedError(
      "Synchronously transforming a JWK into a key object is not supported in the browser"
    );
  },
  transformJwkToKeyObjectAsync: (jwk: Jwk) =>
    window.crypto.subtle.importKey(
      "jwk",
      jwk,
      {
        name: "RSASSA-PKCS1-v1_5",
        hash: {
          name: JwtSignatureAlgorithmsWebCrypto[
            jwk.alg as keyof typeof JwtSignatureAlgorithmsWebCrypto
          ],
        },
      },
      false,
      ["verify"]
    ),
  verifySignatureSync: () => {
    throw new NotSupportedError(
      "Synchronously verifying a JWT signature is not supported in the browser"
    );
  },
  verifySignatureAsync: ({ jwsSigningInput, keyObject, signature }) =>
    window.crypto.subtle.verify(
      // eslint-disable-next-line security/detect-object-injection
      {
        name: "RSASSA-PKCS1-v1_5",
      },
      keyObject as CryptoKey,
      bufferFromBase64url(signature),
      new TextEncoder().encode(jwsSigningInput)
    ),
  parseB64UrlString: (b64: string): string =>
    new TextDecoder().decode(bufferFromBase64url(b64)),
};

const bufferFromBase64url = (function () {
  const map = "ABCDEFGHIJKLMNOPQRSTUVWXYZabcdefghijklmnopqrstuvwxyz0123456789-_"
    .split("")
    .reduce(
      (acc, char, index) => Object.assign(acc, { [char.charCodeAt(0)]: index }),
      {} as { [key: number]: number }
    );
  return function (base64url: string) {
    const paddingLength = base64url.match(/^.+?(=?=?)$/)![1].length;
    let first: number, second: number, third: number, fourth: number;
    return base64url.match(/.{1,4}/g)!.reduce((acc, chunk, index) => {
      first = map[chunk.charCodeAt(0)];
      second = map[chunk.charCodeAt(1)];
      third = map[chunk.charCodeAt(2)];
      fourth = map[chunk.charCodeAt(3)];
      acc[3 * index] = (first << 2) | (second >> 4);
      acc[3 * index + 1] = ((second & 0b1111) << 4) | (third >> 2);
      acc[3 * index + 2] = ((third & 0b11) << 6) | fourth;
      return acc;
    }, new Uint8Array((base64url.length * 3) / 4 - paddingLength));
  };
})();<|MERGE_RESOLUTION|>--- conflicted
+++ resolved
@@ -5,12 +5,8 @@
 
 import { Jwk } from "./jwk.js";
 import { FetchError, NotSupportedError } from "./error.js";
-<<<<<<< HEAD
-import { NodeWebCompat, validateHttpsJsonResponse } from "./node-web-compat.js";
-=======
 import { NodeWebCompat } from "./node-web-compat.js";
 import { validateHttpsJsonResponse } from "./https-common.js";
->>>>>>> aebbc1c8
 import { Json, safeJsonParse } from "./safe-json-parse.js";
 
 /**
